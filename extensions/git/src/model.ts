--- conflicted
+++ resolved
@@ -456,17 +456,10 @@
 	@throttle
 	async fetch(): Promise<void> {
 		try {
-<<<<<<< HEAD
-		await this.run(Operation.Fetch, () => this.repository.fetch());
-		} catch (err) {
-			// noop
-	}
-=======
 			await this.run(Operation.Fetch, () => this.repository.fetch());
 		} catch (err) {
 			// noop
 		}
->>>>>>> fb094b43
 	}
 
 	async pull(rebase?: boolean): Promise<void> {
