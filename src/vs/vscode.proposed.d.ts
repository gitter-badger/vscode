/*---------------------------------------------------------------------------------------------
 *  Copyright (c) Microsoft Corporation. All rights reserved.
 *  Licensed under the MIT License. See License.txt in the project root for license information.
 *--------------------------------------------------------------------------------------------*/

// This is the place for API experiments and proposal.

declare module 'vscode' {

	/**
	 * Defines a generalized way of reporing progress updates.
	 */
	export interface Progress<T> {

		/**
		 * Report a progress update.
		 * @param value A progress item, like a message or an updated percentage value
		 */
		report(value: T): void
	}

	export namespace window {

		/**
		 * Show window-wide progress, e.g. in the status bar, for the provided task. The task is
		 * considering running as long as the promise it returned isn't resolved or rejected.
		 *
		 * @param task A function callback that represents a long running operation.
		 */
		export function withWindowProgress(task: (progress: Progress<string>, token: CancellationToken) => Thenable<any>): void;

		export function withScmProgress(task: (progress: Progress<number>) => Thenable<any>): void;

		export function sampleFunction(): Thenable<any>;
	}

	export namespace window {

		/**
		 * Register a [TreeExplorerNodeProvider](#TreeExplorerNodeProvider).
		 *
		 * @param providerId A unique id that identifies the provider.
		 * @param provider A [TreeExplorerNodeProvider](#TreeExplorerNodeProvider).
		 * @return A [disposable](#Disposable) that unregisters this provider when being disposed.
		 */
		export function registerTreeExplorerNodeProvider(providerId: string, provider: TreeExplorerNodeProvider<any>): Disposable;
	}

	/**
	 * A node provider for a tree explorer contribution.
	 *
	 * Providers are registered through (#window.registerTreeExplorerNodeProvider) with a
	 * `providerId` that corresponds to the `treeExplorerNodeProviderId` in the extension's
	 * `contributes.explorer` section.
	 *
	 * The contributed tree explorer will ask the corresponding provider to provide the root
	 * node and resolve children for each node. In addition, the provider could **optionally**
	 * provide the following information for each node:
	 * - label: A human-readable label used for rendering the node.
	 * - hasChildren: Whether the node has children and is expandable.
	 * - clickCommand: A command to execute when the node is clicked.
	 */
	export interface TreeExplorerNodeProvider<T> {

		/**
		 * Provide the root node. This function will be called when the tree explorer is activated
		 * for the first time. The root node is hidden and its direct children will be displayed on the first level of
		 * the tree explorer.
		 *
		 * @return The root node.
		 */
		provideRootNode(): T | Thenable<T>;

		/**
		 * Resolve the children of `node`.
		 *
		 * @param node The node from which the provider resolves children.
		 * @return Children of `node`.
		 */
		resolveChildren(node: T): T[] | Thenable<T[]>;

		/**
		 * Provide a human-readable string that will be used for rendering the node. Default to use
		 * `node.toString()` if not provided.
		 *
		 * @param node The node from which the provider computes label.
		 * @return A human-readable label.
		 */
		getLabel?(node: T): string;

		/**
		 * Determine if `node` has children and is expandable. Default to `true` if not provided.
		 *
		 * @param node The node to determine if it has children and is expandable.
		 * @return A boolean that determines if `node` has children and is expandable.
		 */
		getHasChildren?(node: T): boolean;

		/**
		 * Get the command to execute when `node` is clicked.
		 *
		 * Commands can be registered through [registerCommand](#commands.registerCommand). `node` will be provided
		 * as the first argument to the command's callback function.
		 *
		 * @param node The node that the command is associated with.
		 * @return The command to execute when `node` is clicked.
		 */
		getClickCommand?(node: T): string;
	}
<<<<<<< HEAD
	export interface TextEditor {
		/**
		 * Inserts the given snippet template and enters snippet mode.
		 *
		 * If the editor is already in snippet mode, insertion fails and the returned promise resolves to false.
		 *
		 * @param template The snippet template to insert
		 * @param posOrRange The position or replacement range representing the location of the insertion.
		 * @return A promise that resolves with a value indicating if the snippet could be inserted.
		 */
		insertSnippet(template: string, posOrRange: Position | Range): Thenable<boolean>;
=======

	export interface SCMResourceThemableDecorations {
		readonly iconPath?: string | Uri;
	}

	export interface SCMResourceDecorations extends SCMResourceThemableDecorations {
		readonly strikeThrough?: boolean;
		readonly light?: SCMResourceThemableDecorations;
		readonly dark?: SCMResourceThemableDecorations;
	}

	export interface SCMResource {
		readonly uri: Uri;
		readonly decorations?: SCMResourceDecorations;
	}

	export interface SCMResourceGroup {
		readonly id: string;
		readonly label: string;
		readonly resources: SCMResource[];
	}

	export interface SCMProvider {
		readonly label: string;
		readonly resources: SCMResourceGroup[];
		readonly onDidChange: Event<SCMResourceGroup[]>;
		getOriginalResource?(uri: Uri, token: CancellationToken): ProviderResult<Uri>;

		commit?(message: string, token: CancellationToken): ProviderResult<void>;
		open?(resource: SCMResource, token: CancellationToken): ProviderResult<void>;
		drag?(resource: SCMResource, resourceGroup: SCMResourceGroup, token: CancellationToken): ProviderResult<void>;
	}

	export namespace scm {
		export const onDidChangeActiveProvider: Event<SCMProvider>;
		export let activeProvider: SCMProvider | undefined;
		export function getResourceFromURI(uri: Uri): SCMResource | SCMResourceGroup | undefined;
		export function registerSCMProvider(id: string, provider: SCMProvider): Disposable;
>>>>>>> e7d6bd71
	}
}<|MERGE_RESOLUTION|>--- conflicted
+++ resolved
@@ -107,7 +107,7 @@
 		 */
 		getClickCommand?(node: T): string;
 	}
-<<<<<<< HEAD
+
 	export interface TextEditor {
 		/**
 		 * Inserts the given snippet template and enters snippet mode.
@@ -119,7 +119,7 @@
 		 * @return A promise that resolves with a value indicating if the snippet could be inserted.
 		 */
 		insertSnippet(template: string, posOrRange: Position | Range): Thenable<boolean>;
-=======
+	}
 
 	export interface SCMResourceThemableDecorations {
 		readonly iconPath?: string | Uri;
@@ -158,6 +158,5 @@
 		export let activeProvider: SCMProvider | undefined;
 		export function getResourceFromURI(uri: Uri): SCMResource | SCMResourceGroup | undefined;
 		export function registerSCMProvider(id: string, provider: SCMProvider): Disposable;
->>>>>>> e7d6bd71
 	}
 }